--- conflicted
+++ resolved
@@ -6,18 +6,15 @@
 	"log"
 	"os"
 	"slices"
-<<<<<<< HEAD
 	"strings"
 	"testing"
 	"time"
 
 	"github.com/go-ldap/ldap/v3"
 
-=======
 	"testing"
 	"time"
 
->>>>>>> 2b574db1
 	"github.com/stretchr/testify/suite"
 	"go.ytsaurus.tech/yt/go/ypath"
 	"k8s.io/utils/clock"
@@ -31,16 +28,11 @@
 )
 
 const (
-<<<<<<< HEAD
 	aliceName               = "alice"
 	bobName                 = "bob"
 	carolName               = "carol"
-	ytDevToken              = "password"
-	runTestsWithNewYtEnvVar = "RUN_TESTS_WITH_NEW_YT"
-=======
 	ytDevToken             = "password"
 	reuseYtContainerEnvVar = "REUSE_YT_CONTAINER"
->>>>>>> 2b574db1
 )
 
 type testCase struct {
@@ -871,11 +863,7 @@
 }
 
 func (suite *AppTestSuite) restartYtsaurusIfNeeded() {
-<<<<<<< HEAD
-	if os.Getenv(runTestsWithNewYtEnvVar) != "" {
-=======
 	if os.Getenv(reuseYtContainerEnvVar) != "1" && os.Getenv(reuseYtContainerEnvVar) != "yes" {
->>>>>>> 2b574db1
 		suite.TearDownSuite()
 		suite.SetupSuite()
 	}
@@ -1060,11 +1048,7 @@
 func (suite *AppTestSuite) TestAzureSyncOnce() {
 	t := suite.T()
 
-<<<<<<< HEAD
 	for _, tc := range azureTestCases {
-=======
-	for _, tc := range testCases {
->>>>>>> 2b574db1
 		t.Run(
 			tc.name,
 			func(tc testCase) func(t *testing.T) {
@@ -1086,7 +1070,6 @@
 						tc.ytUsersSetUp,
 						tc.ytGroupsSetUp,
 					)
-<<<<<<< HEAD
 
 					suite.syncOnce(t, azure, passiveClock, tc.appConfig)
 
@@ -1133,11 +1116,6 @@
 
 					suite.syncOnce(t, ldapSource, passiveClock, tc.appConfig)
 
-=======
-
-					suite.syncOnce(t, azure, passiveClock, tc.appConfig)
-
->>>>>>> 2b574db1
 					suite.check(t, tc.ytUsersExpected, tc.ytGroupsExpected)
 				}
 			}(tc),
@@ -1232,7 +1210,6 @@
 	}
 }
 
-<<<<<<< HEAD
 func setupLdapObjects(t *testing.T, conn *ldap.Conn, users []SourceUser, groups []SourceGroupWithMembers) {
 	require.NoError(t, conn.Add(&ldap.AddRequest{
 		DN: "ou=People,dc=example,dc=org",
@@ -1341,8 +1318,6 @@
 	}
 }
 
-=======
->>>>>>> 2b574db1
 func parseAppTime(timStr string) time.Time {
 	parsed, err := time.Parse(appTimeFormat, timStr)
 	if err != nil {
